path: "tensorflow.image"
tf_module {
  member {
    name: "ResizeMethod"
    mtype: "<type \'type\'>"
  }
  member_method {
    name: "adjust_brightness"
    argspec: "args=[\'image\', \'delta\'], varargs=None, keywords=None, defaults=None"
  }
  member_method {
    name: "adjust_contrast"
    argspec: "args=[\'images\', \'contrast_factor\'], varargs=None, keywords=None, defaults=None"
  }
  member_method {
    name: "adjust_gamma"
    argspec: "args=[\'image\', \'gamma\', \'gain\'], varargs=None, keywords=None, defaults=[\'1\', \'1\'], "
  }
  member_method {
    name: "adjust_hue"
    argspec: "args=[\'image\', \'delta\', \'name\'], varargs=None, keywords=None, defaults=[\'None\'], "
  }
  member_method {
    name: "adjust_saturation"
    argspec: "args=[\'image\', \'saturation_factor\', \'name\'], varargs=None, keywords=None, defaults=[\'None\'], "
  }
  member_method {
    name: "central_crop"
    argspec: "args=[\'image\', \'central_fraction\'], varargs=None, keywords=None, defaults=None"
  }
  member_method {
    name: "convert_image_dtype"
    argspec: "args=[\'image\', \'dtype\', \'saturate\', \'name\'], varargs=None, keywords=None, defaults=[\'False\', \'None\'], "
  }
  member_method {
    name: "crop_and_resize"
    argspec: "args=[\'image\', \'boxes\', \'box_ind\', \'crop_size\', \'method\', \'extrapolation_value\', \'name\'], varargs=None, keywords=None, defaults=[\'None\', \'None\', \'None\'], "
  }
  member_method {
    name: "crop_to_bounding_box"
    argspec: "args=[\'image\', \'offset_height\', \'offset_width\', \'target_height\', \'target_width\'], varargs=None, keywords=None, defaults=None"
  }
  member_method {
    name: "decode_bmp"
<<<<<<< HEAD
    argspec: "args=[\'contents\', \'name\'], varargs=None, keywords=None, defaults=[\'None\'], "
=======
    argspec: "args=[\'contents\', \'channels\', \'name\'], varargs=None, keywords=None, defaults=[\'None\', \'None\'], "
>>>>>>> b07abe09
  }
  member_method {
    name: "decode_gif"
    argspec: "args=[\'contents\', \'name\'], varargs=None, keywords=None, defaults=[\'None\'], "
  }
  member_method {
    name: "decode_image"
    argspec: "args=[\'contents\', \'channels\', \'name\'], varargs=None, keywords=None, defaults=[\'None\', \'None\'], "
  }
  member_method {
    name: "decode_jpeg"
    argspec: "args=[\'contents\', \'channels\', \'ratio\', \'fancy_upscaling\', \'try_recover_truncated\', \'acceptable_fraction\', \'dct_method\', \'name\'], varargs=None, keywords=None, defaults=[\'None\', \'None\', \'None\', \'None\', \'None\', \'None\', \'None\'], "
  }
  member_method {
    name: "decode_png"
    argspec: "args=[\'contents\', \'channels\', \'dtype\', \'name\'], varargs=None, keywords=None, defaults=[\'None\', \'None\', \'None\'], "
  }
  member_method {
    name: "draw_bounding_boxes"
    argspec: "args=[\'images\', \'boxes\', \'name\'], varargs=None, keywords=None, defaults=[\'None\'], "
  }
  member_method {
    name: "encode_jpeg"
    argspec: "args=[\'image\', \'format\', \'quality\', \'progressive\', \'optimize_size\', \'chroma_downsampling\', \'density_unit\', \'x_density\', \'y_density\', \'xmp_metadata\', \'name\'], varargs=None, keywords=None, defaults=[\'None\', \'None\', \'None\', \'None\', \'None\', \'None\', \'None\', \'None\', \'None\', \'None\'], "
  }
  member_method {
    name: "encode_png"
    argspec: "args=[\'image\', \'compression\', \'name\'], varargs=None, keywords=None, defaults=[\'None\', \'None\'], "
  }
  member_method {
    name: "extract_glimpse"
    argspec: "args=[\'input\', \'size\', \'offsets\', \'centered\', \'normalized\', \'uniform_noise\', \'name\'], varargs=None, keywords=None, defaults=[\'None\', \'None\', \'None\', \'None\'], "
  }
  member_method {
    name: "flip_left_right"
    argspec: "args=[\'image\'], varargs=None, keywords=None, defaults=None"
  }
  member_method {
    name: "flip_up_down"
    argspec: "args=[\'image\'], varargs=None, keywords=None, defaults=None"
  }
  member_method {
    name: "grayscale_to_rgb"
    argspec: "args=[\'images\', \'name\'], varargs=None, keywords=None, defaults=[\'None\'], "
  }
  member_method {
    name: "hsv_to_rgb"
    argspec: "args=[\'images\', \'name\'], varargs=None, keywords=None, defaults=[\'None\'], "
  }
  member_method {
    name: "non_max_suppression"
    argspec: "args=[\'boxes\', \'scores\', \'max_output_size\', \'iou_threshold\', \'name\'], varargs=None, keywords=None, defaults=[\'None\', \'None\'], "
  }
  member_method {
    name: "pad_to_bounding_box"
    argspec: "args=[\'image\', \'offset_height\', \'offset_width\', \'target_height\', \'target_width\'], varargs=None, keywords=None, defaults=None"
  }
  member_method {
    name: "per_image_standardization"
    argspec: "args=[\'image\'], varargs=None, keywords=None, defaults=None"
  }
  member_method {
    name: "random_brightness"
    argspec: "args=[\'image\', \'max_delta\', \'seed\'], varargs=None, keywords=None, defaults=[\'None\'], "
  }
  member_method {
    name: "random_contrast"
    argspec: "args=[\'image\', \'lower\', \'upper\', \'seed\'], varargs=None, keywords=None, defaults=[\'None\'], "
  }
  member_method {
    name: "random_flip_left_right"
    argspec: "args=[\'image\', \'seed\'], varargs=None, keywords=None, defaults=[\'None\'], "
  }
  member_method {
    name: "random_flip_up_down"
    argspec: "args=[\'image\', \'seed\'], varargs=None, keywords=None, defaults=[\'None\'], "
  }
  member_method {
    name: "random_hue"
    argspec: "args=[\'image\', \'max_delta\', \'seed\'], varargs=None, keywords=None, defaults=[\'None\'], "
  }
  member_method {
    name: "random_saturation"
    argspec: "args=[\'image\', \'lower\', \'upper\', \'seed\'], varargs=None, keywords=None, defaults=[\'None\'], "
  }
  member_method {
    name: "resize_area"
    argspec: "args=[\'images\', \'size\', \'align_corners\', \'name\'], varargs=None, keywords=None, defaults=[\'None\', \'None\'], "
  }
  member_method {
    name: "resize_bicubic"
    argspec: "args=[\'images\', \'size\', \'align_corners\', \'name\'], varargs=None, keywords=None, defaults=[\'None\', \'None\'], "
  }
  member_method {
    name: "resize_bilinear"
    argspec: "args=[\'images\', \'size\', \'align_corners\', \'name\'], varargs=None, keywords=None, defaults=[\'None\', \'None\'], "
  }
  member_method {
    name: "resize_image_with_crop_or_pad"
    argspec: "args=[\'image\', \'target_height\', \'target_width\'], varargs=None, keywords=None, defaults=None"
  }
  member_method {
    name: "resize_images"
    argspec: "args=[\'images\', \'size\', \'method\', \'align_corners\'], varargs=None, keywords=None, defaults=[\'0\', \'False\'], "
  }
  member_method {
    name: "resize_nearest_neighbor"
    argspec: "args=[\'images\', \'size\', \'align_corners\', \'name\'], varargs=None, keywords=None, defaults=[\'None\', \'None\'], "
  }
  member_method {
    name: "rgb_to_grayscale"
    argspec: "args=[\'images\', \'name\'], varargs=None, keywords=None, defaults=[\'None\'], "
  }
  member_method {
    name: "rgb_to_hsv"
    argspec: "args=[\'images\', \'name\'], varargs=None, keywords=None, defaults=[\'None\'], "
  }
  member_method {
    name: "rot90"
    argspec: "args=[\'image\', \'k\', \'name\'], varargs=None, keywords=None, defaults=[\'1\', \'None\'], "
  }
  member_method {
    name: "sample_distorted_bounding_box"
    argspec: "args=[\'image_size\', \'bounding_boxes\', \'seed\', \'seed2\', \'min_object_covered\', \'aspect_ratio_range\', \'area_range\', \'max_attempts\', \'use_image_if_no_bounding_boxes\', \'name\'], varargs=None, keywords=None, defaults=[\'None\', \'None\', \'None\', \'None\', \'None\', \'None\', \'None\', \'None\'], "
  }
  member_method {
    name: "total_variation"
    argspec: "args=[\'images\', \'name\'], varargs=None, keywords=None, defaults=[\'None\'], "
  }
  member_method {
    name: "transpose_image"
    argspec: "args=[\'image\'], varargs=None, keywords=None, defaults=None"
  }
}<|MERGE_RESOLUTION|>--- conflicted
+++ resolved
@@ -42,11 +42,7 @@
   }
   member_method {
     name: "decode_bmp"
-<<<<<<< HEAD
-    argspec: "args=[\'contents\', \'name\'], varargs=None, keywords=None, defaults=[\'None\'], "
-=======
     argspec: "args=[\'contents\', \'channels\', \'name\'], varargs=None, keywords=None, defaults=[\'None\', \'None\'], "
->>>>>>> b07abe09
   }
   member_method {
     name: "decode_gif"
